
# Copyright (c) 2012, 2013 openMVG authors.

# This Source Code Form is subject to the terms of the Mozilla Public
# License, v. 2.0. If a copy of the MPL was not distributed with this
# file, You can obtain one at http://mozilla.org/MPL/2.0/.

CMAKE_MINIMUM_REQUIRED(VERSION 2.6)

PROJECT(openMVG C CXX)

# guard against in-source builds
IF(${CMAKE_SOURCE_DIR} STREQUAL ${CMAKE_BINARY_DIR})
  message(FATAL_ERROR "In-source builds not allowed.")
ENDIF()

# ==============================================================================
# OpenMVG build options
# ==============================================================================
OPTION(OpenMVG_BUILD_SHARED "Build OpenMVG shared libs" OFF)
OPTION(OpenMVG_BUILD_TESTS "Build OpenMVG tests" OFF)
OPTION(OpenMVG_BUILD_DOC "Build OpenMVG documentation" ON)
OPTION(OpenMVG_BUILD_EXAMPLES "Build OpenMVG samples applications." ON)
OPTION(OpenMVG_BUILD_OPENGL_EXAMPLES "Build OpenMVG openGL examples" OFF)
OPTION(OpenMVG_BUILD_COVERAGE "Enable code coverage generation (gcc only)" OFF)
OPTION(OpenMVG_BUILD_VOCTREE "Build the vocabulary tree and localization module" ON)
OPTION(OpenMVG_USE_OPENMP "Enable OpenMP parallelization" ON)
<<<<<<< HEAD
OPTION(OpenMVG_USE_ALEMBIC "Enable Alembic I/O" OFF)

=======
>>>>>>> f0889f0a
# ==============================================================================
# Opencv is not used by openMVG but some samples show how to use openCV
#  and openMVG simultaneously
# ==============================================================================
OPTION(OpenMVG_USE_OPENCV "Build or not opencv+openMVG samples programs" OFF)

# ==============================================================================
# Since OpenCV 3, SIFT is no longer in the default modules. See
# https://github.com/itseez/opencv_contrib for more informations.
# Enable this to be able to use OpenCV SIFT in main_ComputeFeatures_OpenCV.
# ==============================================================================
OPTION(OpenMVG_USE_OCVSIFT "Add or not OpenCV SIFT in available features" OFF)

SET(OPENMVG_VERSION_MAJOR 0)
SET(OPENMVG_VERSION_MINOR 8)
SET(OPENMVG_VERSION_PATCH 1)
SET(OPENMVG_VERSION
    ${OPENMVG_VERSION_MAJOR}.${OPENMVG_VERSION_MINOR}.${OPENMVG_VERSION_PATCH})

# Default build is in Release mode
IF(NOT CMAKE_BUILD_TYPE AND NOT MSVC)
  SET(CMAKE_BUILD_TYPE "Release")
ENDIF(NOT CMAKE_BUILD_TYPE AND NOT MSVC)

# Set build path
SET(EXECUTABLE_OUTPUT_PATH "${PROJECT_BINARY_DIR}/${CMAKE_SYSTEM_NAME}-${CMAKE_SYSTEM_PROCESSOR}-${CMAKE_BUILD_TYPE}")
SET(LIBRARY_OUTPUT_PATH "${PROJECT_BINARY_DIR}/${CMAKE_SYSTEM_NAME}-${CMAKE_SYSTEM_PROCESSOR}-${CMAKE_BUILD_TYPE}")

IF (WIN32)
  ADD_DEFINITIONS(-DNOMINMAX)
  IF (MSVC)
    ADD_DEFINITIONS(/bigobj)
  ENDIF (MSVC)
ENDIF (WIN32)

# Set shared or static mode
IF(OpenMVG_BUILD_SHARED)
  SET(BUILD_SHARED_LIBS ON)
ELSEIF()
  SET(BUILD_SHARED_LIBS OFF)
ENDIF()

# suppress annoying osi_clp warning
IF ("${CMAKE_CXX_COMPILER_ID}" STREQUAL "Clang")
    ADD_DEFINITIONS(-Wno-deprecated-register)
ENDIF()

# ==============================================================================
# Check that submodule have been initialized and updated
# ==============================================================================
if(NOT EXISTS ${PROJECT_SOURCE_DIR}/dependencies/cereal/include)
  message(FATAL_ERROR
    "\n submodule(s) are missing, please update your repository:\n"
    "  > git submodule update -i\n")
endif()

# ==============================================================================
# Additional cmake find modules
# ==============================================================================
SET(CMAKE_MODULE_PATH
  ${CMAKE_MODULE_PATH} ${CMAKE_CURRENT_SOURCE_DIR}/cmakeFindModules)
INCLUDE(OptimizeForArchitecture)
OptimizeForArchitecture()
IF (SSE2_FOUND OR TARGET_ARCHITECTURE STREQUAL "native")
  IF (MSVC AND NOT ${CMAKE_CL_64})
    ADD_DEFINITIONS(/arch:SSE2)
  ENDIF (MSVC AND NOT ${CMAKE_CL_64})
  ADD_DEFINITIONS(-DOPENMVG_USE_SSE)
ENDIF ()
IF (UNIX AND NOT OpenMVG_BUILD_COVERAGE)
  SET(CMAKE_C_FLAGS_RELEASE "-O3")
  SET(CMAKE_CXX_FLAGS_RELEASE "-O3")
ENDIF ()
include(UpdateCacheVariable)

# ==============================================================================
# Check C++11 support
# ==============================================================================
INCLUDE(CXX11)
check_for_cxx11_compiler(CXX11_COMPILER)
# If a C++11 compiler is available, then set the appropriate flags
IF(CXX11_COMPILER)
  ADD_DEFINITIONS(-DOPENMVG_USE_CXX11)
  enable_cxx11()
  INCLUDE(CheckIncludeFileCXX)
  CHECK_INCLUDE_FILE_CXX(thread HAVE_CXX11_THREAD)
  IF (HAVE_CXX11_THREAD)
    ADD_DEFINITIONS(-DHAVE_CXX11_THREAD)
  ENDIF(HAVE_CXX11_THREAD)
    CHECK_INCLUDE_FILE_CXX(chrono HAVE_CXX11_CHRONO)
  IF (HAVE_CXX11_CHRONO)
    ADD_DEFINITIONS(-DHAVE_CXX11_CHRONO)
  ENDIF(HAVE_CXX11_CHRONO)
ENDIF(CXX11_COMPILER)

# ==============================================================================
# OpenMP detection
# ==============================================================================
IF(OpenMVG_USE_OPENMP)
  FIND_PACKAGE(OpenMP)
  IF(OPENMP_FOUND)
    SET(CMAKE_CXX_FLAGS "${CMAKE_CXX_FLAGS} ${OpenMP_CXX_FLAGS}")
    OPTION(OpenMVG_USE_OPENMP "Use OpenMP for parallelization" ON)
    ADD_DEFINITIONS(-DOPENMVG_USE_OPENMP)
    IF (NOT MSVC)
      IF ("${CMAKE_CXX_COMPILER_ID}" STREQUAL "Clang")
        # for those using the clang with OpenMP support
        LIST(APPEND OPENMVG_LIBRARY_DEPENDENCIES iomp)
      ELSE()
        LIST(APPEND OPENMVG_LIBRARY_DEPENDENCIES gomp)
      ENDIF()
    ENDIF(NOT MSVC)
  ENDIF(OPENMP_FOUND)
ELSE(OpenMVG_USE_OPENMP)
    OPTION(OpenMVG_USE_OPENMP "Use OpenMP for parallelization" OFF)
    UPDATE_CACHE_VARIABLE(OpenMVG_USE_OPENMP OFF)
    REMOVE_DEFINITIONS(-DOPENMVG_USE_OPENMP)
ENDIF(OpenMVG_USE_OPENMP)

# ==============================================================================
# enable code coverage generation (only with GCC)
# ==============================================================================
IF(OpenMVG_BUILD_COVERAGE AND CMAKE_COMPILER_IS_GNUCXX)
  MESSAGE("OpenMVG_BUILD_COVERAGE enabled")
  SET(CMAKE_BUILD_TYPE "Debug")
  ADD_DEFINITIONS(--coverage -fprofile-arcs -ftest-coverage)
  SET(CMAKE_EXE_LINKER_FLAGS
    "${CMAKE_EXE_LINKER_FLAGS} -fprofile-arcs -ftest-coverage")
ENDIF()

# ==============================================================================
# IMAGE IO detection
# ==============================================================================
IF (NOT APPLE)
  FIND_PACKAGE(JPEG QUIET)
  FIND_PACKAGE(PNG QUIET)
  FIND_PACKAGE(TIFF QUIET)
ENDIF (NOT APPLE)

# Folders
SET_PROPERTY(GLOBAL PROPERTY USE_FOLDERS ON)

# ==============================================================================
# SUBMODULE CONFIGURATION
# ==============================================================================
#- glfw
# ==============================================================================
IF (OpenMVG_BUILD_OPENGL_EXAMPLES)
  SET(GLFW_BUILD_EXAMPLES OFF CACHE BOOL "Do not build the GLFW example programs")
  SET(GLFW_BUILD_TESTS    OFF CACHE BOOL "Do not build the GLFW tests programs")
  SET(GLFW_BUILD_DOCS     OFF CACHE BOOL "Do not build the GLFW documentation")
  SET(GLFW_INSTALL        OFF CACHE BOOL "Do not generate the GLFW installation target")
  ADD_SUBDIRECTORY(dependencies/glfw)
  INCLUDE_DIRECTORIES(SYSTEM dependencies/glfw/include)
  SET_PROPERTY(TARGET glfw PROPERTY FOLDER OpenMVG/3rdParty/glfw)
ENDIF (OpenMVG_BUILD_OPENGL_EXAMPLES)

#- Mosek (linear programming interface)
#===============================================================================
FIND_PACKAGE(Mosek)
IF(MOSEK_FOUND)
  ADD_DEFINITIONS(-DOPENMVG_HAVE_MOSEK)
  SET(LP_INCLUDE_DIRS
    ${MOSEK_INCLUDE}
    ${CMAKE_CURRENT_SOURCE_DIR}/dependencies/osi_clp/Osi/src/OsiMsk/
  )
  INCLUDE_DIRECTORIES(${LP_INCLUDE_DIRS})
ENDIF(MOSEK_FOUND)

#INSTALL RULES
INSTALL(
  DIRECTORY ${CMAKE_CURRENT_SOURCE_DIR}/dependencies/
  DESTINATION include/openMVG_dependencies
  COMPONENT headers
  FILES_MATCHING PATTERN "*.hpp" PATTERN "*.h"
)

# ==============================================================================
# --END-- SUBMODULE CONFIGURATION
# ==============================================================================

# ==============================================================================
# Enable cmake UNIT TEST framework
# ==============================================================================
IF(OpenMVG_BUILD_TESTS)
  ENABLE_TESTING()
ENDIF(OpenMVG_BUILD_TESTS)
# MACRO to ease UnitTesting
MACRO(UNIT_TEST NAMESPACE NAME EXTRA_LIBS)
  IF(OpenMVG_BUILD_TESTS)
    ADD_EXECUTABLE(${NAMESPACE}_test_${NAME} ${NAME}_test.cpp)

    SET_PROPERTY(TARGET ${NAMESPACE}_test_${NAME} PROPERTY FOLDER OpenMVG/test)

    TARGET_LINK_LIBRARIES(${NAMESPACE}_test_${NAME}
                          ${EXTRA_LIBS} # Extra libs MUST be first.
                          CppUnitLite ${OPENMVG_LIBRARY_DEPENDENCIES})
    ADD_TEST(NAME ${NAMESPACE}_test_${NAME} WORKING_DIRECTORY ${CMAKE_RUNTIME_OUTPUT_DIRECTORY}
             COMMAND $<TARGET_FILE:${NAMESPACE}_test_${NAME}>)
  ENDIF(OpenMVG_BUILD_TESTS)
ENDMACRO(UNIT_TEST)

# ==============================================================================
# Eigen
# ==============================================================================
# - internal by default,
# - external if EIGEN_INCLUDE_DIR_HINTS is defined
# ==============================================================================
IF(NOT DEFINED EIGEN_INCLUDE_DIR_HINTS)
  SET(EIGEN_INCLUDE_DIR_HINTS ${CMAKE_CURRENT_SOURCE_DIR}/third_party/eigen)
  SET(OpenMVG_USE_INTERNAL_EIGEN ON)
ENDIF()
FIND_PACKAGE(Eigen QUIET)
IF(EIGEN_FOUND)
  INCLUDE_DIRECTORIES(${EIGEN_INCLUDE_DIRS})
ENDIF(EIGEN_FOUND)
# Configure Eigen to use only MPL2 licensed code
ADD_DEFINITIONS(-DEIGEN_MPL2_ONLY)

# ==============================================================================
# Ceres
# ==============================================================================
# - internal by default (ceres-solver+cxsparse+miniglog),
# - external if CERES_DIR_HINTS and FIND_PACKAGE return a valid Ceres setup
# ==============================================================================
FIND_PACKAGE(Ceres QUIET HINTS ${CERES_DIR_HINTS})
IF(NOT Ceres_FOUND)
  MESSAGE(STATUS "No external CERES detected, using the embedded one.")
  SET(OpenMVG_USE_INTERNAL_CERES ON)
  SET(CERES_INCLUDE_DIRS
    ${CMAKE_CURRENT_SOURCE_DIR}/third_party/ceres-solver/include
    ${CMAKE_CURRENT_SOURCE_DIR}/third_party/ceres-solver/internal/ceres/miniglog
    ${PROJECT_BINARY_DIR}/third_party/ceres-solver/config)
    FILE(READ "${CMAKE_CURRENT_SOURCE_DIR}/third_party/ceres-solver/VERSION" CERES_CONFIG)
    STRING(REGEX REPLACE "version ([0-9.]+).*" "\\1" CERES_VERSION ${CERES_CONFIG})
  SET(CERES_LIBRARIES ceres cxsparse)
ENDIF()

# ==============================================================================
# Flann
# ==============================================================================
# - internal by default (flann),
# - external if FLANN_INCLUDE_DIR_HINTS and a valid Flann setup is found
# ==============================================================================
IF(NOT DEFINED FLANN_INCLUDE_DIR_HINTS)
  SET(FLANN_INCLUDE_DIR_HINTS ${CMAKE_CURRENT_SOURCE_DIR}/third_party/flann/src/cpp)
  SET(OpenMVG_USE_INTERNAL_FLANN ON)
ENDIF()
FIND_PACKAGE(Flann QUIET)
IF(NOT FLANN_FOUND OR OpenMVG_USE_INTERNAL_FLANN)
  SET(FLANN_INCLUDE_DIRS ${CMAKE_CURRENT_SOURCE_DIR}/third_party/flann/src/cpp)
  SET(FLANN_LIBRARY flann_cpp_s)
ENDIF()

# ==============================================================================
# CoinUtils
# ==============================================================================
# - internal by default (CoinUtils),
# - external if COINUTILS_INCLUDE_DIR_HINTS and a valid CoinUtils setup is found
# ==============================================================================
IF(NOT DEFINED COINUTILS_INCLUDE_DIR_HINTS)
  SET(COINUTILS_INCLUDE_DIR_HINTS ${CMAKE_CURRENT_SOURCE_DIR}/dependencies/osi_clp/CoinUtils/src/)
  SET(OpenMVG_USE_INTERNAL_COINUTILS ON)
ENDIF()
FIND_PACKAGE(CoinUtils QUIET)
IF(NOT COINUTILS_FOUND OR OpenMVG_USE_INTERNAL_COINUTILS)
  SET(COINUTILS_INCLUDE_DIRS ${CMAKE_CURRENT_SOURCE_DIR}/dependencies/osi_clp/CoinUtils/src/)
  SET(COINUTILS_LIBRARY lib_CoinUtils)
ENDIF()

## ==============================================================================
## Clp
## ==============================================================================
## - internal by default (Clp),
## - external if CLP_INCLUDE_DIR_HINTS and a valid Clp setup is found
## ==============================================================================
IF(NOT DEFINED CLP_INCLUDE_DIR_HINTS)
  SET(CLP_INCLUDE_DIR_HINTS ${CMAKE_CURRENT_SOURCE_DIR}/dependencies/osi_clp/Clp/src/)
  SET(OpenMVG_USE_INTERNAL_CLP ON)
ENDIF()
FIND_PACKAGE(Clp QUIET)
IF(NOT CLP_FOUND OR OpenMVG_USE_INTERNAL_CLP)
  SET(CLP_INCLUDE_DIRS
     ${CMAKE_CURRENT_SOURCE_DIR}/dependencies/osi_clp/Clp/src/
     ${CMAKE_CURRENT_SOURCE_DIR}/dependencies/osi_clp/Clp/src/OsiClp/)
  SET(CLP_LIBRARIES lib_clp lib_OsiClpSolver)
ENDIF()

# ==============================================================================
# Osi
# ==============================================================================
# - internal by default (Osi),
# - external if OSI_INCLUDE_DIR_HINTS and a valid Osi setup is found
# ==============================================================================
IF(NOT DEFINED OSI_INCLUDE_DIR_HINTS)
  SET(OSI_INCLUDE_DIR_HINTS ${CMAKE_CURRENT_SOURCE_DIR}/dependencies/osi_clp/Osi/src/)
  SET(OpenMVG_USE_INTERNAL_OSI ON)
ENDIF()
FIND_PACKAGE(Osi QUIET)
IF(NOT OSI_FOUND OR OpenMVG_USE_INTERNAL_OSI)
  SET(OSI_INCLUDE_DIRS ${CMAKE_CURRENT_SOURCE_DIR}/dependencies/osi_clp/Osi/src/Osi/)
  SET(OSI_LIBRARY lib_Osi)
ENDIF()

# ==============================================================================
# Internal CLP/OSI/COINUTILS libraries:
# ==============================================================================
IF (OpenMVG_USE_INTERNAL_OSI AND OpenMVG_USE_INTERNAL_CLP AND OpenMVG_USE_INTERNAL_COINUTILS)
  ADD_SUBDIRECTORY(dependencies/osi_clp/)
  SET_PROPERTY(TARGET lib_clp PROPERTY FOLDER OpenMVG/3rdParty/lib_clp)
  SET_PROPERTY(TARGET lib_CoinUtils PROPERTY FOLDER OpenMVG/3rdParty/lib_CoinUtils)
  SET_PROPERTY(TARGET lib_Osi PROPERTY FOLDER OpenMVG/3rdParty/lib_Osi)
  SET_PROPERTY(TARGET lib_OsiClpSolver PROPERTY FOLDER OpenMVG/3rdParty/lib_OsiClpSolver)
ENDIF()

# ==============================================================================
# Lemon
# ==============================================================================
# - internal by default (Lemon),
# - external if LEMON_INCLUDE_DIR_HINTS and a valid Lemon setup is found
# ==============================================================================
IF(NOT DEFINED LEMON_INCLUDE_DIR_HINTS)
  SET(LEMON_INCLUDE_DIR_HINTS ${CMAKE_CURRENT_SOURCE_DIR}/third_party/lemon)
  SET(OpenMVG_USE_INTERNAL_LEMON ON)
ENDIF()
FIND_PACKAGE(Lemon QUIET)
IF(NOT LEMON_FOUND OR OpenMVG_USE_INTERNAL_LEMON)
  SET(LEMON_INCLUDE_DIRS
    ${CMAKE_CURRENT_SOURCE_DIR}/third_party/lemon
    ${PROJECT_BINARY_DIR}/third_party/lemon)
  SET(LEMON_LIBRARY lemon)
ENDIF()

# ==============================================================================
# OpenCV
# ==============================================================================
# - only external and enabled only if OpenMVG_USE_OPENCV is set to ON
# ==============================================================================
IF(OpenMVG_USE_OPENCV)
  FIND_PACKAGE( OpenCV )
  IF(NOT OpenCV_FOUND)
    MESSAGE(STATUS "OpenCV was not found. Disabling OpenCV support.")
    UPDATE_CACHE_VARIABLE(OpenMVG_USE_OPENCV OFF)
    UPDATE_CACHE_VARIABLE(OpenMVG_USE_OCVSIFT OFF)
  ELSE(NOT OpenCV_FOUND)
    INCLUDE_DIRECTORIES(${OpenCV_INCLUDE_DIRS})
<<<<<<< HEAD
    # add a definition that allows the conditional compiling
    ADD_DEFINITIONS(-DHAVE_OPENCV)
    IF(OpenMVG_USE_OCVSIFT)
      ADD_DEFINITIONS(-DUSE_OCVSIFT)
    ENDIF(OpenMVG_USE_OCVSIFT)
=======
    IF(OpenMVG_USE_OCVSIFT)
      ADD_DEFINITIONS(-DUSE_OCVSIFT)
    ENDIF(OpenMVG_USE_OCVSIFT)
    # add a definition that allows the conditional compiling
    ADD_DEFINITIONS(-DHAVE_OPENCV)
>>>>>>> f0889f0a
  ENDIF(NOT OpenCV_FOUND)
ENDIF(OpenMVG_USE_OPENCV)

# ==============================================================================
# Boost
# ==============================================================================
# - optional, it allows to compile the vocabulary tree
# ==============================================================================
IF(OpenMVG_BUILD_VOCTREE)
  FIND_PACKAGE(Boost 1.53.0 QUIET COMPONENTS system filesystem program_options unit_test_framework)
  IF(Boost_FOUND)
     MESSAGE(STATUS "Boost ${Boost_LIB_VERSION} found")
     include_directories(${Boost_INCLUDE_DIRS})
     link_directories(${Boost_LIBRARIES})
     add_definitions(${Boost_DEFINITIONS})
  ELSE()
    MESSAGE(STATUS "Boost not found -- disabling the vocabulary tree")
    UPDATE_CACHE_VARIABLE(OpenMVG_USE_BOOST OFF)
  ENDIF(Boost_FOUND)
ENDIF(OpenMVG_BUILD_VOCTREE)

# ==============================================================================
# Alembic
# ==============================================================================
# - optional, it allows to use the classes to export data in alembic format
# ==============================================================================
IF(OpenMVG_USE_ALEMBIC)
  FIND_PACKAGE(Alembic)
  IF(ALEMBIC_FOUND)
    MESSAGE(STATUS "Alembic found")
    include_directories(${ABC_INCLUDE_DIR})
    add_definitions(-DHAVE_ALEMBIC)
  ELSE()
    MESSAGE(STATUS "Alembic not found -- disabling I/O exporter")
    UPDATE_CACHE_VARIABLE(OpenMVG_USE_ALEMBIC OFF)
  ENDIF(ALEMBIC_FOUND)
ENDIF(OpenMVG_USE_ALEMBIC)

# ==============================================================================
# Third-party libraries:
# ==============================================================================
ADD_SUBDIRECTORY(third_party)

# ==============================================================================
# Include directories
# ==============================================================================
SET(OpenMVG_INCLUDE_DIRS
  ${CMAKE_CURRENT_SOURCE_DIR}
  ${JPEG_INCLUDE_DIR}
  ${PNG_INCLUDE_DIRS}
  ${TIFF_INCLUDE_DIR}
  ${CMAKE_CURRENT_SOURCE_DIR}/third_party
  ${CMAKE_CURRENT_SOURCE_DIR}/dependencies
  ${CMAKE_CURRENT_SOURCE_DIR}/dependencies/cereal/include
  ${LEMON_INCLUDE_DIRS}
  ${EIGEN_INCLUDE_DIRS}
  ${CERES_INCLUDE_DIRS}
  ${FLANN_INCLUDE_DIRS}
  ${LP_INCLUDE_DIRS}
  ${COINUTILS_INCLUDE_DIRS}
  ${CLP_INCLUDE_DIRS}
  ${OSI_INCLUDE_DIRS}
  CACHE PATH "include directories for openMVG and its dependencies"
)

INCLUDE_DIRECTORIES(${OpenMVG_INCLUDE_DIRS})

# ==============================================================================
# openMVG modules
# ==============================================================================
# The openMVG library itself
ADD_SUBDIRECTORY(openMVG)

# ==============================================================================
# openMVG libraries
# ==============================================================================
SET(OpenMVG_LIBRARIES
  openMVG_image
  openMVG_features
  openMVG_matching_image_collection
  openMVG_kvld
  openMVG_multiview
  openMVG_lInftyComputerVision
  openMVG_system
  openMVG_sfm)

FOREACH(omvglib ${OpenMVG_LIBRARIES})
  SET_PROPERTY(TARGET ${omvglib} PROPERTY FOLDER OpenMVG/OpenMVG)
ENDFOREACH()

# openMVG tutorial examples
IF (OpenMVG_BUILD_EXAMPLES)
  ADD_SUBDIRECTORY(openMVG_Samples)
ENDIF (OpenMVG_BUILD_EXAMPLES)

# Complete software(s) build on openMVG libraries
ADD_SUBDIRECTORY(software)

# software(s) under patent or commercial licence
# Included for research purpose only
ADD_SUBDIRECTORY(nonFree)

# ==============================================================================
# Documentation
# --------------------------
# Sphinx detection
# ==============================================================================
IF(OpenMVG_BUILD_DOC)
  FIND_PACKAGE(Sphinx)
  IF (EXISTS ${SPHINX_EXECUTABLE})
    SET(SPHINX_HTML_DIR "${CMAKE_CURRENT_BINARY_DIR}/htmlDoc")

    CONFIGURE_FILE(
      "${CMAKE_CURRENT_SOURCE_DIR}/../docs/sphinx/rst/conf.py"
      "${CMAKE_CURRENT_BINARY_DIR}/conf.py"
      @ONLY)

    ADD_CUSTOM_TARGET(doc ALL
      ${SPHINX_EXECUTABLE}
      -b html
      "${CMAKE_CURRENT_SOURCE_DIR}/../docs/sphinx/rst"
      "${SPHINX_HTML_DIR}"
      COMMENT "Building HTML documentation with Sphinx")

    SET_PROPERTY(TARGET doc PROPERTY FOLDER OpenMVG)

  ELSE (EXISTS ${SPHINX_EXECUTABLE})
    MESSAGE("Sphinx need to be installed to generate the documentation")
<<<<<<< HEAD
    UPDATE_CACHE_VARIABLE(OpenMVG_BUILD_DOC OFF)
  ENDIF (EXISTS ${SPHINX_EXECUTABLE})
ENDIF(OpenMVG_BUILD_DOC)
=======
  ENDIF (EXISTS ${SPHINX_EXECUTABLE})
ENDIF()
>>>>>>> f0889f0a

MESSAGE("\n")

MESSAGE("** OpenMVG version: " ${OPENMVG_VERSION})
MESSAGE("** Build Shared libs: " ${OpenMVG_BUILD_SHARED})
MESSAGE("** Build OpenMVG tests: " ${OpenMVG_BUILD_TESTS})
MESSAGE("** Build OpenMVG documentation: " ${OpenMVG_BUILD_DOC})
MESSAGE("** Build OpenMVG samples applications: " ${OpenMVG_BUILD_EXAMPLES})
MESSAGE("** Build OpenMVG openGL examples: " ${OpenMVG_BUILD_OPENGL_EXAMPLES})
MESSAGE("** Build the voctree and localization module: " ${OpenMVG_BUILD_VOCTREE})
MESSAGE("** Enable code coverage generation: " ${OpenMVG_BUILD_COVERAGE})
MESSAGE("** Enable OpenMP parallelization: " ${OpenMVG_USE_OPENMP})
MESSAGE("** Build OpenCV+OpenMVG samples programs: " ${OpenMVG_USE_OPENCV})
MESSAGE("** Use OpenCV SIFT features: " ${OpenMVG_USE_OCVSIFT})
MESSAGE("** Build Alembic exporter: " ${OpenMVG_USE_ALEMBIC})

MESSAGE("\n")

IF(DEFINED OpenMVG_USE_INTERNAL_EIGEN)
  MESSAGE(STATUS "EIGEN: " ${EIGEN_VERSION} " (internal)")
ELSE()
  MESSAGE(STATUS "EIGEN: " ${EIGEN_VERSION} " (external)")
ENDIF()

IF(DEFINED OpenMVG_USE_INTERNAL_CERES)
  MESSAGE(STATUS "CERES: " ${CERES_VERSION} " (internal)")
ELSE()
  MESSAGE(STATUS "CERES: " ${CERES_VERSION} " (external)")
ENDIF()

IF(DEFINED OpenMVG_USE_INTERNAL_FLANN)
  MESSAGE(STATUS "FLANN: " ${FLANN_VERSION} " (internal)")
ELSE()
  MESSAGE(STATUS "FLANN: " ${FLANN_VERSION} " (external)")
ENDIF()

IF(DEFINED OpenMVG_USE_INTERNAL_TIFF)
  MESSAGE(STATUS "LIBTIFF: " ${TIFF_VERSION_STRING} " (internal)")
ELSE()
  MESSAGE(STATUS "LIBTIFF: " ${TIFF_VERSION_STRING} " (external)")
ENDIF()

IF(DEFINED OpenMVG_USE_INTERNAL_PNG)
  MESSAGE(STATUS "LIBPNG: " ${PNG_VERSION_STRING} " (internal)")
ELSE()
  MESSAGE(STATUS "LIBPNG: " ${PNG_VERSION_STRING} " (external)")
ENDIF()

IF(DEFINED OpenMVG_USE_INTERNAL_JPEG)
  MESSAGE(STATUS "LIBJPEG (internal)")
ELSE()
  MESSAGE(STATUS "LIBJPEG (external)")
ENDIF()

IF(DEFINED OpenMVG_USE_INTERNAL_CLP)
  MESSAGE(STATUS "CLP: " ${CLP_VERSION} " (internal)")
ELSE()
  MESSAGE(STATUS "CLP: " ${CLP_VERSION} " (external)")
ENDIF()

IF(DEFINED OpenMVG_USE_INTERNAL_COINUTILS)
  MESSAGE(STATUS "COINUTILS: " ${COINUTILS_VERSION} " (internal)")
ELSE()
  MESSAGE(STATUS "COINUTILS: " ${COINUTILS_VERSION} " (external)")
ENDIF()

IF(DEFINED OpenMVG_USE_INTERNAL_OSI)
  MESSAGE(STATUS "OSI: " ${OSI_VERSION} " (internal)")
ELSE()
  MESSAGE(STATUS "OSI: " ${OSI_VERSION} " (external)")
ENDIF()

IF(DEFINED OpenMVG_USE_INTERNAL_LEMON)
  MESSAGE(STATUS "LEMON: " ${LEMON_VERSION} " (internal)")
ELSE()
  MESSAGE(STATUS "LEMON: " ${LEMON_VERSION} " (external)")
ENDIF()

MESSAGE("\n")

# ==============================================================================
# INSTALL RULES
# ==============================================================================

INSTALL(EXPORT openMVG-targets DESTINATION lib)
INSTALL(EXPORT openMVG-targets
        DESTINATION share/openMVG/cmake FILE OpenMVGTargets.cmake)

#Adapt build include paths to install path
SET(OpenMVG_INCLUDE_DIRS
  "${OpenMVG_INCLUDE_DIRS}"
  "${CMAKE_INSTALL_PREFIX}/include/openMVG")

STRING(REGEX REPLACE
  "${CMAKE_CURRENT_SOURCE_DIR}"
  "${CMAKE_INSTALL_PREFIX}/include"
  OpenMVG_INCLUDE_DIRS
  "${OpenMVG_INCLUDE_DIRS}"
)
STRING(REGEX REPLACE
  "third_party"
  "openMVG/third_party"
  OpenMVG_INCLUDE_DIRS
  "${OpenMVG_INCLUDE_DIRS}"
)
STRING(REGEX REPLACE
  "dependencies"
  "openMVG_dependencies"
  OpenMVG_INCLUDE_DIRS
  "${OpenMVG_INCLUDE_DIRS}"
)
IF (OpenMVG_USE_INTERNAL_CERES)
  STRING(REGEX REPLACE
    "ceres-solver"
    "ceres"
    OpenMVG_INCLUDE_DIRS
    "${OpenMVG_INCLUDE_DIRS}"
  )
  STRING(REGEX REPLACE
    "internal/ceres/"
    ""
    OpenMVG_INCLUDE_DIRS
    "${OpenMVG_INCLUDE_DIRS}"
  )
ENDIF(OpenMVG_USE_INTERNAL_CERES)

# Create a OpenMVGConfig.cmake file. <name>Config.cmake files are searched by
# FIND_PACKAGE() automatically. We configure that file so that we can put any
# information we want in it, e.g. version numbers, include directories, etc.
CONFIGURE_FILE("${CMAKE_SOURCE_DIR}/cmakeFindModules/OpenMVGConfig.cmake.in"
               "${CMAKE_CURRENT_BINARY_DIR}/OpenMVGConfig.cmake" @ONLY)

INSTALL(FILES "${CMAKE_CURRENT_BINARY_DIR}/OpenMVGConfig.cmake"
        DESTINATION share/openMVG/cmake)
<|MERGE_RESOLUTION|>--- conflicted
+++ resolved
@@ -25,11 +25,8 @@
 OPTION(OpenMVG_BUILD_COVERAGE "Enable code coverage generation (gcc only)" OFF)
 OPTION(OpenMVG_BUILD_VOCTREE "Build the vocabulary tree and localization module" ON)
 OPTION(OpenMVG_USE_OPENMP "Enable OpenMP parallelization" ON)
-<<<<<<< HEAD
 OPTION(OpenMVG_USE_ALEMBIC "Enable Alembic I/O" OFF)
 
-=======
->>>>>>> f0889f0a
 # ==============================================================================
 # Opencv is not used by openMVG but some samples show how to use openCV
 #  and openMVG simultaneously
@@ -70,11 +67,6 @@
   SET(BUILD_SHARED_LIBS ON)
 ELSEIF()
   SET(BUILD_SHARED_LIBS OFF)
-ENDIF()
-
-# suppress annoying osi_clp warning
-IF ("${CMAKE_CXX_COMPILER_ID}" STREQUAL "Clang")
-    ADD_DEFINITIONS(-Wno-deprecated-register)
 ENDIF()
 
 # ==============================================================================
@@ -128,9 +120,9 @@
 # ==============================================================================
 # OpenMP detection
 # ==============================================================================
-IF(OpenMVG_USE_OPENMP)
+IF (OpenMVG_USE_OPENMP)
   FIND_PACKAGE(OpenMP)
-  IF(OPENMP_FOUND)
+  IF (OPENMP_FOUND)
     SET(CMAKE_CXX_FLAGS "${CMAKE_CXX_FLAGS} ${OpenMP_CXX_FLAGS}")
     OPTION(OpenMVG_USE_OPENMP "Use OpenMP for parallelization" ON)
     ADD_DEFINITIONS(-DOPENMVG_USE_OPENMP)
@@ -139,15 +131,15 @@
         # for those using the clang with OpenMP support
         LIST(APPEND OPENMVG_LIBRARY_DEPENDENCIES iomp)
       ELSE()
-        LIST(APPEND OPENMVG_LIBRARY_DEPENDENCIES gomp)
+      LIST(APPEND OPENMVG_LIBRARY_DEPENDENCIES gomp)
       ENDIF()
-    ENDIF(NOT MSVC)
+    ENDIF (NOT MSVC)
   ENDIF(OPENMP_FOUND)
-ELSE(OpenMVG_USE_OPENMP)
+ELSE (OpenMVG_USE_OPENMP)
     OPTION(OpenMVG_USE_OPENMP "Use OpenMP for parallelization" OFF)
     UPDATE_CACHE_VARIABLE(OpenMVG_USE_OPENMP OFF)
     REMOVE_DEFINITIONS(-DOPENMVG_USE_OPENMP)
-ENDIF(OpenMVG_USE_OPENMP)
+ENDIF (OpenMVG_USE_OPENMP)
 
 # ==============================================================================
 # enable code coverage generation (only with GCC)
@@ -214,12 +206,12 @@
 # ==============================================================================
 # Enable cmake UNIT TEST framework
 # ==============================================================================
-IF(OpenMVG_BUILD_TESTS)
+IF (OpenMVG_BUILD_TESTS)
   ENABLE_TESTING()
-ENDIF(OpenMVG_BUILD_TESTS)
+ENDIF (OpenMVG_BUILD_TESTS)
 # MACRO to ease UnitTesting
-MACRO(UNIT_TEST NAMESPACE NAME EXTRA_LIBS)
-  IF(OpenMVG_BUILD_TESTS)
+MACRO (UNIT_TEST NAMESPACE NAME EXTRA_LIBS)
+  IF (OpenMVG_BUILD_TESTS)
     ADD_EXECUTABLE(${NAMESPACE}_test_${NAME} ${NAME}_test.cpp)
 
     SET_PROPERTY(TARGET ${NAMESPACE}_test_${NAME} PROPERTY FOLDER OpenMVG/test)
@@ -229,8 +221,8 @@
                           CppUnitLite ${OPENMVG_LIBRARY_DEPENDENCIES})
     ADD_TEST(NAME ${NAMESPACE}_test_${NAME} WORKING_DIRECTORY ${CMAKE_RUNTIME_OUTPUT_DIRECTORY}
              COMMAND $<TARGET_FILE:${NAMESPACE}_test_${NAME}>)
-  ENDIF(OpenMVG_BUILD_TESTS)
-ENDMACRO(UNIT_TEST)
+  ENDIF (OpenMVG_BUILD_TESTS)
+ENDMACRO (UNIT_TEST)
 
 # ==============================================================================
 # Eigen
@@ -376,19 +368,11 @@
     UPDATE_CACHE_VARIABLE(OpenMVG_USE_OCVSIFT OFF)
   ELSE(NOT OpenCV_FOUND)
     INCLUDE_DIRECTORIES(${OpenCV_INCLUDE_DIRS})
-<<<<<<< HEAD
     # add a definition that allows the conditional compiling
     ADD_DEFINITIONS(-DHAVE_OPENCV)
     IF(OpenMVG_USE_OCVSIFT)
       ADD_DEFINITIONS(-DUSE_OCVSIFT)
     ENDIF(OpenMVG_USE_OCVSIFT)
-=======
-    IF(OpenMVG_USE_OCVSIFT)
-      ADD_DEFINITIONS(-DUSE_OCVSIFT)
-    ENDIF(OpenMVG_USE_OCVSIFT)
-    # add a definition that allows the conditional compiling
-    ADD_DEFINITIONS(-DHAVE_OPENCV)
->>>>>>> f0889f0a
   ENDIF(NOT OpenCV_FOUND)
 ENDIF(OpenMVG_USE_OPENCV)
 
@@ -497,34 +481,29 @@
 # Sphinx detection
 # ==============================================================================
 IF(OpenMVG_BUILD_DOC)
-  FIND_PACKAGE(Sphinx)
-  IF (EXISTS ${SPHINX_EXECUTABLE})
-    SET(SPHINX_HTML_DIR "${CMAKE_CURRENT_BINARY_DIR}/htmlDoc")
-
-    CONFIGURE_FILE(
-      "${CMAKE_CURRENT_SOURCE_DIR}/../docs/sphinx/rst/conf.py"
-      "${CMAKE_CURRENT_BINARY_DIR}/conf.py"
-      @ONLY)
-
-    ADD_CUSTOM_TARGET(doc ALL
-      ${SPHINX_EXECUTABLE}
-      -b html
-      "${CMAKE_CURRENT_SOURCE_DIR}/../docs/sphinx/rst"
-      "${SPHINX_HTML_DIR}"
-      COMMENT "Building HTML documentation with Sphinx")
-
-    SET_PROPERTY(TARGET doc PROPERTY FOLDER OpenMVG)
-
-  ELSE (EXISTS ${SPHINX_EXECUTABLE})
-    MESSAGE("Sphinx need to be installed to generate the documentation")
-<<<<<<< HEAD
+FIND_PACKAGE(Sphinx)
+IF (EXISTS ${SPHINX_EXECUTABLE})
+  SET(SPHINX_HTML_DIR "${CMAKE_CURRENT_BINARY_DIR}/htmlDoc")
+
+  CONFIGURE_FILE(
+    "${CMAKE_CURRENT_SOURCE_DIR}/../docs/sphinx/rst/conf.py"
+    "${CMAKE_CURRENT_BINARY_DIR}/conf.py"
+    @ONLY)
+
+  ADD_CUSTOM_TARGET(doc ALL
+    ${SPHINX_EXECUTABLE}
+    -b html
+    "${CMAKE_CURRENT_SOURCE_DIR}/../docs/sphinx/rst"
+    "${SPHINX_HTML_DIR}"
+    COMMENT "Building HTML documentation with Sphinx")
+
+  SET_PROPERTY(TARGET doc PROPERTY FOLDER OpenMVG)
+
+ELSE (EXISTS ${SPHINX_EXECUTABLE})
+  MESSAGE("Sphinx need to be installed to generate the documentation")
     UPDATE_CACHE_VARIABLE(OpenMVG_BUILD_DOC OFF)
-  ENDIF (EXISTS ${SPHINX_EXECUTABLE})
+ENDIF (EXISTS ${SPHINX_EXECUTABLE})
 ENDIF(OpenMVG_BUILD_DOC)
-=======
-  ENDIF (EXISTS ${SPHINX_EXECUTABLE})
-ENDIF()
->>>>>>> f0889f0a
 
 MESSAGE("\n")
 
