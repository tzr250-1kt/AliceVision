// This file is part of the AliceVision project.
// Copyright (c) 2017 AliceVision contributors.
// This Source Code Form is subject to the terms of the Mozilla Public License,
// v. 2.0. If a copy of the MPL was not distributed with this file,
// You can obtain one at https://mozilla.org/MPL/2.0/.

#include "fileIO.hpp"
#include <aliceVision/system/Logger.hpp>
#include <aliceVision/mvsUtils/common.hpp>
#include <aliceVision/mvsUtils/MultiViewParams.hpp>
#include <aliceVision/mvsData/imageAlgo.hpp>
#include <aliceVision/mvsData/Image.hpp>

#include <boost/filesystem/operations.hpp>
#include <boost/filesystem/path.hpp>

namespace aliceVision {
namespace mvsUtils {

bool FileExists(const std::string& filePath)
{
    return boost::filesystem::exists(filePath);
}

bool FolderExists(const std::string& folderPath)
{
    return boost::filesystem::is_directory(folderPath);
}

std::string getFileNameFromViewId(const MultiViewParams& mp, int viewId, EFileType fileType, int scale, const std::string& customSuffix)
{
  std::string folder = mp._imagesFolder;
  std::string suffix;
  std::string ext;

  switch(fileType)
  {
      case EFileType::P:
      {
          suffix = "_P";
          ext = "txt";
          break;
      }
      case EFileType::K:
      {
          suffix = "_K";
          ext = "txt";
          break;
      }
      case EFileType::iK:
      {
          suffix = "_iK";
          ext = "txt";
          break;
      }
      case EFileType::R:
      {
          suffix = "_R";
          ext = "txt";
          break;
      }
      case EFileType::iR:
      {
          suffix = "_iR";
          ext = "txt";
          break;
      }
      case EFileType::C:
      {
          suffix = "_C";
          ext = "txt";
          break;
      }
      case EFileType::iP:
      {
          suffix = "_iP";
          ext = "txt";
          break;
      }
      case EFileType::har:
      {
          suffix = "_har";
          ext = "bin";
          break;
      }
      case EFileType::prematched:
      {
          suffix = "_prematched";
          ext = "bin";
          break;
      }
      case EFileType::growed:
      {
          suffix = "_growed";
          ext = "bin";
          break;
      }
      case EFileType::occMap:
      {
          suffix = "_occMap";
          ext = "bin";
          break;
      }
      case EFileType::nearMap:
      {
          suffix = "_nearMap";
          ext = "bin";
          break;
      }
      case EFileType::op:
      {
          suffix = "_op";
          ext = "bin";
          break;
      }
      case EFileType::wshed:
      {
          suffix = "_wshed";
          ext = "bin";
          break;
      }
      case EFileType::img:
      {
          suffix = "_img";
          ext = "bin";
          break;
      }
      case EFileType::imgT:
      {
          suffix = "_imgT";
          ext = "bin";
          break;
      }
      case EFileType::graphCutMap:
      {
          suffix = "_graphCutMap";
          ext = "bin";
          break;
      }
      case EFileType::graphCutPts:
      {
          suffix = "_graphCutPts";
          ext = "bin";
          break;
      }
      case EFileType::growedMap:
      {
          suffix = "_growedMap";
          ext = "bin";
          break;
      }
      case EFileType::agreedMap:
      {
          suffix = "_agreedMap";
          ext = "bin";
          break;
      }
      case EFileType::agreedPts:
      {
          suffix = "_agreedPts";
          ext = "bin";
          break;
      }
      case EFileType::refinedMap:
      {
          suffix = "_refinedMap";
          ext = "bin";
          break;
      }
      case EFileType::seeds_sfm:
      {
          suffix = "_seeds_sfm";
          ext = "bin";
          break;
      }
      case EFileType::radial_disortion:
      {
          suffix = "_rd";
          ext = "bin";
          break;
      }
      case EFileType::graphCutMesh:
      {
          suffix = "_graphCutMesh";
          ext = "bin";
          break;
      }
      case EFileType::agreedMesh:
      {
          suffix = "_agreedMesh";
          ext = "bin";
          break;
      }
      case EFileType::nearestAgreedMap:
      {
          suffix = "_nearestAgreedMap";
          ext = "bin";
          break;
      }
      case EFileType::segPlanes:
      {
          suffix = "_segPlanes";
          ext = "bin";
          break;
      }
      case EFileType::agreedVisMap:
      {
          suffix = "_agreedVisMap";
          ext = "bin";
          break;
      }
      case EFileType::diskSizeMap:
      {
          suffix = "_diskSizeMap";
          ext = "bin";
          break;
      }
      case EFileType::depthMap:
      {
          if(scale == 0)
              folder = mp.getDepthMapsFilterFolder();
          else
              folder = mp.getDepthMapsFolder();
          suffix = "_depthMap";
          ext = "exr";
          break;
      }
      case EFileType::normalMap:
      {
          folder = mp.getDepthMapsFilterFolder();
          suffix = "_normalMap";
          ext = "exr";
          break;
      }
      case EFileType::simMap:
      {
          if(scale == 0)
              folder = mp.getDepthMapsFilterFolder();
          else
              folder = mp.getDepthMapsFolder();
          suffix = "_simMap";
          ext = "exr";
          break;
      }
      case EFileType::mapPtsTmp:
      {
          suffix = "_mapPts";
          ext = "tmp";
          break;
      }
      case EFileType::mapPtsSimsTmp:
      {
          suffix = "_mapPtsSims";
          ext = "tmp";
          break;
      }
      case EFileType::camMap:
      {
          suffix = "_camMap";
          ext = "bin";
          break;
      }
      case EFileType::nmodMap:
      {
          folder = mp.getDepthMapsFilterFolder();
          suffix = "_nmodMap";
          ext = "png";
          break;
      }
      case EFileType::D:
      {
          suffix = "_D";
          ext = "txt";
          break;
      }
  }
  if(scale > 1)
  {
      suffix += "_scale" + num2str(scale);
  }

  std::string fileName = folder + std::to_string(viewId) + suffix + customSuffix + "." + ext;
  return fileName;
}

std::string getFileNameFromIndex(const MultiViewParams& mp, int index, EFileType mv_file_type, int scale, const std::string& customSuffix)
{
    return getFileNameFromViewId(mp, mp.getViewId(index), mv_file_type, scale, customSuffix);
}

FILE* mv_openFile(const MultiViewParams& mp, int index, EFileType mv_file_type, const char* readWrite)
{
    const std::string fileName = getFileNameFromIndex(mp, index, mv_file_type, 0, "");
    FILE* out = fopen(fileName.c_str(), readWrite);
    if (out==NULL)
        throw std::runtime_error(std::string("Cannot create file: ") + fileName);
    return out;
}


Matrix3x4 load3x4MatrixFromFile(FILE* fi)
{
    Matrix3x4 m;

    // M[col*3 + row]
    float a, b, c, d;
    fscanf(fi, "%f %f %f %f \n", &a, &b, &c, &d);
    m.m11 = a;
    m.m12 = b;
    m.m13 = c;
    m.m14 = d;
    fscanf(fi, "%f %f %f %f \n", &a, &b, &c, &d);
    m.m21 = a;
    m.m22 = b;
    m.m23 = c;
    m.m24 = d;
    fscanf(fi, "%f %f %f %f \n", &a, &b, &c, &d);
    m.m31 = a;
    m.m32 = b;
    m.m33 = c;
    m.m34 = d;

    return m;
}

<<<<<<< HEAD
inline
clock_t tic()
{
    return clock();
}

// returns the ms passed after last call to tic()
inline
float toc(clock_t ticClk)
{
    return (float)((clock() - ticClk) * 1000.0 / CLOCKS_PER_SEC);
}

void memcpyRGBImageFromFileToArr(int camId, std::vector<Color>& imgArr, const std::string& fileNameOrigStr, const MultiViewParams& mp, int bandType)
{
    int origWidth, origHeight;
    std::vector<Color> cimg;
    clock_t t = tic();
    imageIO::readImage(fileNameOrigStr, origWidth, origHeight, cimg, imageIO::EImageColorSpace::LINEAR);
    ALICEVISION_LOG_DEBUG("imageIO::readImage elapsed time: " << toc(t) << " ms.");

    // check image size
    if((mp.getOriginalWidth(camId) != origWidth) || (mp.getOriginalHeight(camId) != origHeight))
    {
        std::stringstream s;
        s << "Bad image dimension for camera : " << camId << "\n";
        s << "\t- image path : " << fileNameOrigStr << "\n";
        s << "\t- expected dimension : " << mp.getOriginalWidth(camId) << "x" << mp.getOriginalHeight(camId) << "\n";
        s << "\t- real dimension : " << origWidth << "x" << origHeight << "\n";
        throw std::runtime_error(s.str());
    }

    // scale choosed by the user and apply during the process
    const int processScale = mp.getProcessDownscale();
    const int width = mp.getWidth(camId);
    const int height = mp.getHeight(camId);
=======
void loadImage(const std::string& path, const MultiViewParams* mp, int camId, Image& img, imageIO::EImageColorSpace colorspace, ImagesCache::ECorrectEV correctEV)
{
    // check image size
    auto checkImageSize = [&path, &mp, camId, &img](){
        if((mp->getOriginalWidth(camId) != img.width()) || (mp->getOriginalHeight(camId) != img.height()))
        {
            std::stringstream s;
            s << "Bad image dimension for camera : " << camId << "\n";
            s << "\t- image path : " << path << "\n";
            s << "\t- expected dimension : " << mp->getOriginalWidth(camId) << "x" << mp->getOriginalHeight(camId) << "\n";
            s << "\t- real dimension : " << img.width() << "x" << img.height() << "\n";
            throw std::runtime_error(s.str());
        }
    };
>>>>>>> 8cfb63b7

    if(correctEV == ImagesCache::ECorrectEV::NO_CORRECTION)
    {
<<<<<<< HEAD
        clock_t t1 = tic();
        ALICEVISION_LOG_DEBUG("Downscale (x" << processScale << ") image: " << mp.getViewId(camId) << ".");
        std::vector<Color> bmpr;
        imageIO::resizeImage(origWidth, origHeight, processScale, cimg, bmpr);
        cimg.swap(bmpr);
        ALICEVISION_LOG_DEBUG("Downscale elapsed time: " << toc(t1) << " ms.");
=======
        imageIO::readImage(path, img, colorspace);
        checkImageSize();
>>>>>>> 8cfb63b7
    }
    // if exposure correction, apply it in linear colorspace and then convert colorspace
    else
    {
        imageIO::readImage(path, img, imageIO::EImageColorSpace::LINEAR);
        checkImageSize();

<<<<<<< HEAD
        // IplImage* cimg1=cvCreateImage(cvSize(cimg->width,cimg->height),IPL_DEPTH_8U,3);
        // cvSmooth(cimg1,cimg,CV_BILATERAL,11,0,10.0,5.0);
        // cvReleaseImage(&cimg);
        // cimg=cimg1;
        std::vector<Color> smooth;
        imageIO::convolveImage(width, height, cimg, smooth, "gaussian", 11.0f, 11.0f);
        cimg.swap(smooth);
    }
=======
        oiio::ParamValueList metadata;
        imageIO::readImageMetadata(path, metadata);
>>>>>>> 8cfb63b7

        float exposureCompensation = metadata.get_float("AliceVision:EVComp", -1);

        if(exposureCompensation == -1)
        {
            exposureCompensation = 1.0f;
            ALICEVISION_LOG_INFO("Cannot compensate exposure. PrepareDenseScene needs to be update");
        }
        else
        {
            ALICEVISION_LOG_INFO("  exposure compensation for image " << camId + 1 << ": " << exposureCompensation);

            for(int pix = 0; pix < img.size(); ++pix)
                img[pix] = img[pix] * exposureCompensation;

            imageAlgo::colorconvert(img, imageIO::EImageColorSpace::LINEAR, colorspace);
        }
    }

<<<<<<< HEAD
    imgArr.swap(cimg);
=======
    // scale choosed by the user and apply during the process
    const int processScale = mp->getProcessDownscale();

    if(processScale > 1)
    {
        ALICEVISION_LOG_DEBUG("Downscale (x" << processScale << ") image: " << mp->getViewId(camId) << ".");
        Image bmpr;
        imageAlgo::resizeImage(processScale, img, bmpr);
        img.swap(bmpr);
    }
>>>>>>> 8cfb63b7
}

bool DeleteDirectory(const std::string& sPath)
{
    boost::filesystem::remove_all(sPath);
    return true;
}

} // namespace mvsUtils
} // namespace aliceVision<|MERGE_RESOLUTION|>--- conflicted
+++ resolved
@@ -323,73 +323,25 @@
     return m;
 }
 
-<<<<<<< HEAD
-inline
-clock_t tic()
-{
-    return clock();
-}
-
-// returns the ms passed after last call to tic()
-inline
-float toc(clock_t ticClk)
-{
-    return (float)((clock() - ticClk) * 1000.0 / CLOCKS_PER_SEC);
-}
-
-void memcpyRGBImageFromFileToArr(int camId, std::vector<Color>& imgArr, const std::string& fileNameOrigStr, const MultiViewParams& mp, int bandType)
-{
-    int origWidth, origHeight;
-    std::vector<Color> cimg;
-    clock_t t = tic();
-    imageIO::readImage(fileNameOrigStr, origWidth, origHeight, cimg, imageIO::EImageColorSpace::LINEAR);
-    ALICEVISION_LOG_DEBUG("imageIO::readImage elapsed time: " << toc(t) << " ms.");
-
-    // check image size
-    if((mp.getOriginalWidth(camId) != origWidth) || (mp.getOriginalHeight(camId) != origHeight))
-    {
-        std::stringstream s;
-        s << "Bad image dimension for camera : " << camId << "\n";
-        s << "\t- image path : " << fileNameOrigStr << "\n";
-        s << "\t- expected dimension : " << mp.getOriginalWidth(camId) << "x" << mp.getOriginalHeight(camId) << "\n";
-        s << "\t- real dimension : " << origWidth << "x" << origHeight << "\n";
-        throw std::runtime_error(s.str());
-    }
-
-    // scale choosed by the user and apply during the process
-    const int processScale = mp.getProcessDownscale();
-    const int width = mp.getWidth(camId);
-    const int height = mp.getHeight(camId);
-=======
-void loadImage(const std::string& path, const MultiViewParams* mp, int camId, Image& img, imageIO::EImageColorSpace colorspace, ImagesCache::ECorrectEV correctEV)
+void loadImage(const std::string& path, const MultiViewParams& mp, int camId, Image& img, imageIO::EImageColorSpace colorspace, ImagesCache::ECorrectEV correctEV)
 {
     // check image size
     auto checkImageSize = [&path, &mp, camId, &img](){
-        if((mp->getOriginalWidth(camId) != img.width()) || (mp->getOriginalHeight(camId) != img.height()))
+        if((mp.getOriginalWidth(camId) != img.width()) || (mp.getOriginalHeight(camId) != img.height()))
         {
             std::stringstream s;
             s << "Bad image dimension for camera : " << camId << "\n";
             s << "\t- image path : " << path << "\n";
-            s << "\t- expected dimension : " << mp->getOriginalWidth(camId) << "x" << mp->getOriginalHeight(camId) << "\n";
+            s << "\t- expected dimension : " << mp.getOriginalWidth(camId) << "x" << mp.getOriginalHeight(camId) << "\n";
             s << "\t- real dimension : " << img.width() << "x" << img.height() << "\n";
             throw std::runtime_error(s.str());
         }
     };
->>>>>>> 8cfb63b7
 
     if(correctEV == ImagesCache::ECorrectEV::NO_CORRECTION)
     {
-<<<<<<< HEAD
-        clock_t t1 = tic();
-        ALICEVISION_LOG_DEBUG("Downscale (x" << processScale << ") image: " << mp.getViewId(camId) << ".");
-        std::vector<Color> bmpr;
-        imageIO::resizeImage(origWidth, origHeight, processScale, cimg, bmpr);
-        cimg.swap(bmpr);
-        ALICEVISION_LOG_DEBUG("Downscale elapsed time: " << toc(t1) << " ms.");
-=======
         imageIO::readImage(path, img, colorspace);
         checkImageSize();
->>>>>>> 8cfb63b7
     }
     // if exposure correction, apply it in linear colorspace and then convert colorspace
     else
@@ -397,19 +349,8 @@
         imageIO::readImage(path, img, imageIO::EImageColorSpace::LINEAR);
         checkImageSize();
 
-<<<<<<< HEAD
-        // IplImage* cimg1=cvCreateImage(cvSize(cimg->width,cimg->height),IPL_DEPTH_8U,3);
-        // cvSmooth(cimg1,cimg,CV_BILATERAL,11,0,10.0,5.0);
-        // cvReleaseImage(&cimg);
-        // cimg=cimg1;
-        std::vector<Color> smooth;
-        imageIO::convolveImage(width, height, cimg, smooth, "gaussian", 11.0f, 11.0f);
-        cimg.swap(smooth);
-    }
-=======
         oiio::ParamValueList metadata;
         imageIO::readImageMetadata(path, metadata);
->>>>>>> 8cfb63b7
 
         float exposureCompensation = metadata.get_float("AliceVision:EVComp", -1);
 
@@ -429,20 +370,16 @@
         }
     }
 
-<<<<<<< HEAD
-    imgArr.swap(cimg);
-=======
     // scale choosed by the user and apply during the process
-    const int processScale = mp->getProcessDownscale();
+    const int processScale = mp.getProcessDownscale();
 
     if(processScale > 1)
     {
-        ALICEVISION_LOG_DEBUG("Downscale (x" << processScale << ") image: " << mp->getViewId(camId) << ".");
+        ALICEVISION_LOG_DEBUG("Downscale (x" << processScale << ") image: " << mp.getViewId(camId) << ".");
         Image bmpr;
         imageAlgo::resizeImage(processScale, img, bmpr);
         img.swap(bmpr);
     }
->>>>>>> 8cfb63b7
 }
 
 bool DeleteDirectory(const std::string& sPath)
