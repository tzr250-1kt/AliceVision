--- conflicted
+++ resolved
@@ -849,15 +849,8 @@
 
 void Texturing::remapVisibilities(EVisibilityRemappingMethod remappingMethod, const Mesh& refMesh)
 {
-<<<<<<< HEAD
-  assert(mesh->pointsVisibilities.size() == 0);
-=======
-  if (refPointsVisibilities.empty())
+  if (refMesh.pointsVisibilities.empty())
     throw std::runtime_error("Texturing: Cannot remap visibilities as there is no reference points.");
-
-  assert(pointsVisibilities == nullptr);
-  pointsVisibilities = new mesh::PointsVisibility();
->>>>>>> 45b09ddd
 
   // remap visibilities from the reference onto the mesh
   if(remappingMethod == EVisibilityRemappingMethod::PullPush || remappingMethod == mesh::EVisibilityRemappingMethod::Pull)
