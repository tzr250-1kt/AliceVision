--- conflicted
+++ resolved
@@ -17,7 +17,6 @@
 list(REMOVE_ITEM sfm_files_header ${REMOVEFILESUNITTEST})
 
 add_library(openMVG_sfm ${sfm_files_header} ${sfm_files_cpp})
-<<<<<<< HEAD
 IF(Boost_FOUND)
   #If Boost can be used we add boost librairies for json export
   target_link_libraries(
@@ -29,6 +28,7 @@
     openMVG_system
     openMVG_matching
     openMVG_dataio
+    openMVG_exif
     ${Boost_LIBRARIES}
   )
 ELSE(Boost_FOUND)
@@ -41,20 +41,9 @@
     openMVG_system
     openMVG_matching
     openMVG_dataio
+  openMVG_exif
   )
 ENDIF(Boost_FOUND)
-=======
-target_link_libraries(
-  openMVG_sfm
-  openMVG_multiview
-  stlplus
-  ${CERES_LIBRARIES}
-  openMVG_lInftyComputerVision
-  openMVG_system
-  openMVG_matching
-  openMVG_exif
-)
->>>>>>> 499e3c6e
 set_target_properties(openMVG_sfm PROPERTIES SOVERSION ${OPENMVG_VERSION_MAJOR} VERSION "${OPENMVG_VERSION_MAJOR}.${OPENMVG_VERSION_MINOR}")
 
 if(OpenMVG_USE_ALEMBIC)
